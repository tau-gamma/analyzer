(** This is the main program! *)

open Batteries_uni
open GobConfig
open Defaults
open Printf
open Json

(** Use this instead of [exit n]. *)
exception BailFromMain

(** Print version and bail. *)
let print_version ch = 
  let open Version in let open Config in
  let f ch b = if b then fprintf ch "enabled" else fprintf ch "disabled" in
  printf "Goblint version: %s\n" goblint;
  printf "Cil version:     %s (%s)\n" Cil.cilVersion cil;
  printf "Configuration:   tracing %a, tracking %a (n=%d)\n" f tracing f tracking track_n ;
  raise BailFromMain

(* Print helpful messages. *)
let print_help ch = 
  fprintf ch "Usage: goblint [options] source-files\nOptions\n";
  fprintf ch "    -v                        Prints more status information.                 \n";
  fprintf ch "    -o <file>                 Prints the output to file.                      \n";
  fprintf ch "    -I <dir>                  Add include directory.                          \n";                 
  fprintf ch "    -IK <dir>                 Add kernel include directory.                   \n\n";                
  fprintf ch "    --help                    Prints this text                                \n";
  fprintf ch "    --version                 Print out current version information.          \n\n";          
  fprintf ch "    --conf <file>             Merge the configuration from the <file>.        \n";             
  fprintf ch "    --writeconf <file>        Write the effective configuration to <file>     \n";        
  fprintf ch "    --set <jpath> <jvalue>    Set a configuration variable <jpath> to the specified <jvalue>.\n"; 
  fprintf ch "    --sets <jpath> <string>   Set a configuration variable <jpath> to the string.\n\n"; 
  fprintf ch "    --print_options           Print out commonly used configuration variables.\n";    
  fprintf ch "    --print_all_options       Print out all configuration variables.          \n";
  fprintf ch "\n";
  fprintf ch "A <jvalue> is a string from the JSON language where single-quotes (')";
  fprintf ch " are used instead of double-quotes (\").\n\n";
  fprintf ch "A <jpath> is a path in a json structure. E.g. 'field.another_field[42]';\n";
  fprintf ch "in addition to the normal syntax you can use 'field[+]' append to an array.\n\n"  
  
(** [Arg] option specification *)
let option_spec_list = 
  let set_trace sys = 
    let msg = "Goblin has been compiled without tracing, run ./scripts/trace_on.sh to recompile." in
    if Config.tracing then Tracing.addsystem sys
    else (prerr_endline msg; raise BailFromMain)
  in
  let oil file =
    set_string "ana.osek.oil" file;
    set_auto "ana.activated" "[['base','escape','OSEK','OSEK2','OSEK3','stack_trace_set']]";
    set_auto "mainfun" "[]"
  in
  let tmp_arg = ref "" in
    [ "-o"                   , Arg.String (set_string "outfile"), ""
    ; "-v"                   , Arg.Unit (fun () -> set_bool "dbg.verbose" true), ""
    ; "-I"                   , Arg.String (set_string "includes[+]"), ""
    ; "-IK"                  , Arg.String (set_string "kernel_includes[+]"), ""
    ; "--set"                , Arg.Tuple [Arg.Set_string tmp_arg; Arg.String (fun x -> set_auto !tmp_arg x)], ""
    ; "--sets"               , Arg.Tuple [Arg.Set_string tmp_arg; Arg.String (fun x -> set_string !tmp_arg x)], ""
    ; "--conf"               , Arg.String merge_file, ""
    ; "--writeconf"          , Arg.String (fun fn -> File.with_file_out fn print; raise BailFromMain), ""
    ; "--version"            , Arg.Unit print_version, ""
    ; "--print_options"      , Arg.Unit (fun _ -> printCategory stdout Std; raise BailFromMain), ""
    ; "--print_all_options"  , Arg.Unit (fun _ -> printAllCategories stdout; raise BailFromMain), ""
    ; "--trace"              , Arg.String set_trace, ""
    ; "--help"               , Arg.Unit (fun _ -> print_help stdout),""
    ; "--halp"               , Arg.Unit (fun _ -> print_help stdout),""
    ; "-help"                , Arg.Unit (fun _ -> print_help stdout),""
    ; "--oil"                , Arg.String oil, ""
    ; "--tramp"              , Arg.String (set_string "ana.osek.tramp"), ""
    ; "--osektaskprefix"     , Arg.String (set_string "ana.osek.taskprefix"), ""
    ; "--osekisrprefix"      , Arg.String (set_string "ana.osek.isrprefix"), ""
    ; "--osektasksuffix"     , Arg.String (set_string "ana.osek.tasksuffix"), ""
    ; "--osekisrsuffix"      , Arg.String (set_string "ana.osek.isrsuffix"), ""
    ; "--osekcheck"          , Arg.Unit (fun () -> set_bool "ana.osek.check" true), ""
    ; "--oseknames"          , Arg.Set_string OilUtil.osek_renames, ""
    ]

(** List of C files to consider. *)
let cFileNames = ref []

(** Parse arguments and fill [cFileNames]. Print help if needed. *)
let parse_arguments () =
  let jsonRegex = Str.regexp ".+\\.json$" in
  let recordFile fname = 
    if Str.string_match jsonRegex fname 0
    then Goblintutil.jsonFiles := fname :: !Goblintutil.jsonFiles 
    else cFileNames := fname :: !cFileNames
  in
  Arg.parse option_spec_list recordFile "Look up options using 'goblint --help'."
  
(** Initialize some globals in other modules. *)
let handle_flags () =
  if get_bool "allfuns" || get_bool "nonstatic" 
      || get_string "ana.osek.oil" <> "''" then Goblintutil.multi_threaded := true;
  
  if get_bool "dbg.debug" then Messages.warnings := true;

  if get_bool "dbg.verbose" then begin
    Printexc.record_backtrace true;
    Errormsg.debugFlag := true;
    Errormsg.verboseFlag := true
  end;

  match get_string "dbg.dump" with
    | "" -> ()
    | path -> begin
        Messages.warn_out := Legacy.open_out (Legacy.Filename.concat path "warnings.out");
        set_string "outfile" ""
      end
  
(** Use gcc to preprocess a file. Returns the path to the preprocessed file. *)
let preprocess_one_file cppflags includes dirName fname =
  (* The actual filename of the preprocessed sourcefile *)
  let nname =  Filename.concat dirName (Filename.basename fname) in 
  
  (* Preprocess using gcc -E *)
  let command = "gcc --undef __BLOCKS__ -E " ^ cppflags ^ " " ^ includes ^ " " ^ fname ^ " -o " ^ nname in
  if get_bool "dbg.verbose" then print_endline command;
  
  (* if something goes wrong, we need to clean up and exit *)
  let rm_and_exit () =
    if not (get_bool "keepcpp") then ignore (Goblintutil.rm_rf dirName); raise BailFromMain
  in    
    try match Unix.system command with
          | Unix.WEXITED 0 -> nname
          | _ -> eprintf "Goblint: Preprocessing failed."; rm_and_exit ()
    with Unix.Unix_error (e, f, a) -> 
      eprintf "%s at syscall %s with argument \"%s\".\n" (Unix.error_message e) f a; rm_and_exit ()

(** Preprocess all files. Return list of preprocessed files and the temp directory name. *)
let preprocess_files () =
  (* Handy (almost) constants. *)
  let myname = Filename.dirname Sys.executable_name in
  let kernel_root = Filename.concat myname "../bench/linux-headers" in
  let kernel_dir = kernel_root ^ "/include" in
  let asm_dir = kernel_root ^ "/arch/x86/include" in

  (* Preprocessor flags *)
  let cppflags = ref (get_string "cppflags") in
  
  (* the base include directory *)
  let include_dir = 
    let incl1 = Filename.concat myname "includes" in 
    let incl2 = "/usr/share/goblint/includes" in
      if get_string "custom_incl" <> "" then (get_string "custom_incl") 
      else if Sys.file_exists incl1 then incl1 
      else if Sys.file_exists incl2 then incl2 
      else "/usr/local/share/goblint/includes" 
  in
  
  (* include flags*)
  let includes = ref "" in
  
  (* fill include flags *)
  let one_include_f f x = includes := "-I " ^ f (string x) ^ " " ^ !includes in
  if get_string "ana.osek.tramp" <> "" then includes := "-include " ^ get_string "ana.osek.tramp" ^" "^ !includes;
  get_list "includes" |> List.iter (one_include_f identity);
  get_list "kernel_includes" |> List.iter (Filename.concat kernel_root |> one_include_f);
  
  if Sys.file_exists include_dir 
  then includes := "-I" ^ include_dir ^ " " ^ !includes
  else print_endline "Warning, cannot find goblint's custom include files.";

  (* reverse the files again *)
  cFileNames := List.rev !cFileNames;
  
  (* possibly add our lib.c to the files *)
  if get_bool "custom_libc" then 
      cFileNames := (Filename.concat include_dir "lib.c") :: !cFileNames;
  
  (* If we analyze a kernel module, some special includes are needed. *)
  if get_bool "kernel" then begin
    let preconf = Filename.concat include_dir "linux/goblint_preconf.h" in 
    let autoconf = Filename.concat kernel_dir "generated/autoconf.h" in 
    cppflags := "-D__KERNEL__ -U__i386__ -include " ^ preconf ^ " -include " ^ autoconf ^ " " ^ !cppflags;
    includes := !includes ^ " -I" ^ kernel_dir ^ " -I" ^ asm_dir ^ " -I" ^ asm_dir ^ "/asm/mach-default"
  end;
  
  (* The temp directory for preprocessing the input files *)
  let dirName = Goblintutil.create_dir "goblint_temp" in
  
  (* preprocess all the files *)
  if get_bool "dbg.verbose" then print_endline "Preprocessing files.";
    List.rev_map (preprocess_one_file !cppflags !includes dirName) !cFileNames, dirName 


(** Possibly merge all postprocessed files *)
let merge_preprocessed (cpp_file_names, dirName) =
  (* get the AST *)
  if get_bool "dbg.verbose" then print_endline "Parsing files.";
  let files_AST = List.rev_map Cilfacade.getAST cpp_file_names in

  (* remove the files *)
  if not (get_bool "keepcpp") then ignore (Goblintutil.rm_rf dirName);
  
  let cilout = 
    if get_string "dbg.cilout" = "" then Legacy.stderr else Legacy.open_out (get_string "dbg.cilout")
  in
  
  (* direct the output to file if requested  *)
  if not (get_string "outfile" = "") then Goblintutil.out := Legacy.open_out (get_string "outfile");
  Errormsg.logChannel := Messages.get_out "cil" cilout;
  
  (* we use CIL to merge all inputs to ONE file *)
  let merged_AST = 
    match files_AST with
      | [one] -> Cilfacade.callConstructors one
      | [] -> prerr_endline "No arguments for Goblint?"; 
              prerr_endline "Try `goblint --help' for more information."; 
              raise BailFromMain
      | xs -> Cilfacade.getMergedAST xs |> Cilfacade.callConstructors  
  in
  
  (* using CIL's partial evaluation and constant folding! *)
  if get_bool "dopartial" then Cilfacade.partial merged_AST;
  Cilfacade.rmTemps merged_AST;
  
  (* creat the Control Flow Graph from CIL's AST *)
  Cilfacade.createCFG merged_AST;
  Cilfacade.ugglyImperativeHack := merged_AST;
  merged_AST

(** Perform the analysis over the merged AST.  *)
let do_analyze merged_AST =
  let module L = Printable.Liszt (Basetype.CilFundec) in  
  (* we let the "--eclipse" flag override result style: *)
  if get_bool "exp.eclipse" then set_string "result_style" "compact";

  if get_bool "justcil" then 
    (* if we only want to print the output created by CIL: *)
    Cilfacade.print merged_AST
  else begin
    (* we first find the functions to analyze: *)
    if get_string "ana.osek.oil" <> "" then Osek.Spec.parse_oil ();
    if get_bool "dbg.verbose" then print_endline "And now...  the Goblin!";
    let (stf,exf,otf as funs) = Cilfacade.getFuns merged_AST in
      if stf@exf@otf = [] then failwith "No suitable function to start from.";
      if get_bool "dbg.verbose" then ignore (Pretty.printf "Startfuns: %a\nExitfuns: %a\nOtherfuns: %a\n"
                                                 L.pretty stf L.pretty exf L.pretty otf);
      (* and here we run the analysis! *)
      if get_string "result" = "html" then Report.prepare_html_report ();
      
      (* Analyze with the new experimental framework or with the usual framework *)
      if get_bool "exp.new_fwk" 
      then Stats.time "analysis" (Control.analyze merged_AST) funs
      else Stats.time "analysis" (MCP.Analysis.analyze merged_AST) funs
  end
  
(* the main function *)
let main () = 
  try
    Stats.reset Stats.SoftwareTimer;  
    Cilfacade.init ();
    parse_arguments ();
    handle_flags ();
    preprocess_files () |> merge_preprocessed |> do_analyze;
    Report.do_stats !cFileNames
  with BailFromMain -> () 
  
<<<<<<< HEAD
  
  (*
let main () =
  let usage_str = "Usage: goblint [options] source-files" in
  let fileNames : string list ref = ref [] in
  (* default settings for the command line arguments: *)
  let myname = Filename.dirname Sys.executable_name in
  let include_dir = 
    let incl = Filename.concat myname "includes" in 
    if Sys.file_exists incl then ref incl else 
      let incl = "/usr/share/goblint/includes" in
      if Sys.file_exists incl then ref incl else 
        ref "/usr/local/share/goblint/includes" in
(*  let kernel_root = "/lib/modules/`uname -r`/build" in*)
  let kernel_root = Filename.concat myname "../bench/linux-headers" in
  let kernel_dir = kernel_root ^ "/include" in
  let asm_dir = kernel_root ^ "/arch/x86/include" in
  let other_includes = ref "" in
  let add_include x = other_includes := "-I " ^ x ^ " " ^ !other_includes in
  let add_include_file x = other_includes := "-include " ^ x ^ " " ^ !other_includes in
  let add_include_kernel x = other_includes := "-I " ^ Filename.concat kernel_root x ^ " " ^ !other_includes in
  let add_string l = let f str = l := str :: !l in Arg.String f in
  let add_int    l = let f str = l := str :: !l in Arg.Int f in
  let use_libc = ref false in
  let justCil = ref false in
  let dopartial = ref false in
  let keep_cpp = ref false in
  let cppflags = ref "" in
  let outFile = ref "" in 
  let cilout = ref stderr in
  (* Function for setting the style: *)
  let setstyle = function
      | "none" -> GU.result_style := GU.NoOutput
      | "indented" -> GU.result_style := GU.Indented
      | "compact" -> GU.result_style := GU.Compact
      | "pretty" -> GU.result_style := GU.Pretty
      | "html" -> GU.result_style := GU.Html
      | "newhtml" -> GU.result_style := GU.NewHtml
      | "glob" -> GU.dump_global_inv := true
      | _ -> raise (Arg.Bad "invalid result style") 
  in
  let phase x = 
    let rec appendTimes x y = function 
      | n when n < 0 -> x
      | 0 -> x
      | n -> appendTimes (x@y) y (n-1)
    in
    let n = int_of_string x in
    let cfs = Json.array !(Json.field GU.conf "analyses") in
    GU.phase := n;
    cfs := appendTimes !cfs [ref (Json.Build.array [])] (n-(List.length !cfs)+1)       
  in
  let setdump path = GU.dump_path := Some (GU.create_dir path) in
  let setcil path = cilout := open_out path in
  let analyzer str = (*legacy: use .json, --with and --no instead *)
      match str with
	| "containment" -> Contain.Analysis.analyze
 	| _ -> MCP.Analysis.analyze   
  in
  let analyze = ref (analyzer (JB.string !(JB.field GU.conf "analysis"))) in
  let oil file = (*GU.allfuns := true;*) GU.oil := true; GU.mainfuns := []; GU.conf_osek (); OilUtil.oilFile := file in
  let tramp file = OilUtil.resourceheaders := file; add_include_file file in
  let osek_names file = OilUtil.osek_renames := file in
  let osekisrprefix prefix = GU.isrprefix := prefix in
  let osektaskprefix prefix = GU.taskprefix := prefix in
  let osekisrsuffix suffix = GU.isrsuffix := suffix in
  let osektasksuffix suffix = GU.tasksuffix := suffix in
  let setanalysis str = 
    begin match str with
            | "containment" -> GU.conf_containment ()
            | "uninit" -> GU.conf_uninit ()
            | "malloc_null" -> GU.conf_malloc ()
            | "osek" -> GU.conf_osek ()
            | "base" -> GU.conf_base ()
            | "mutex" -> ()
            | _ -> raise (Arg.Bad ("Don't know what to do for '--analysis "^str^"'"))
    end;
    analyze := analyzer str 
  in
  let tmp_arg = ref "" in
  let set_prop b x = GU.modify_prop !tmp_arg x b in
  let set_feature b x =
    match x with
      | x when List.exists (fun y -> y.MCP.featurename = x) !MCP.analysesList
          -> GU.modify_ana x b
      | _ -> raise (Arg.Bad ("no such feature: "^x))
  in
  let set_context b x =
    match x with
      | x when List.exists (fun y -> y.MCP.featurename = x) !MCP.analysesList
          -> GU.modify_context x b
      | _ -> raise (Arg.Bad ("no such feature: "^x))
  in
  let setsolver str = 
    GU.solver := str
  in
  let set_trace sys = 
    if M.tracing then M.addsystem sys
    else (prerr_endline "Goblin has been compiled without tracing, run ./scripts/trace_on.sh to recompile."; exit 2)
  in
  let featurelist = List.map (fun x -> x.MCP.featurename) !MCP.analysesList in
  let speclist = 
    let tmp_arg = ref "" in
      [ "-o"                   , Arg.String (set_string "outfile"), ""
      ; "-v"                   , Arg.Unit (fun () -> set_bool "dbg.verbose" true), ""
      ; "-I"                   , Arg.String (set_string "includes[+]"), ""
      ; "-IK"                  , Arg.String (set_string "kernel_includes[+]"), ""
      ; "--set"                , Arg.Tuple [Arg.Set_string tmp_arg; Arg.String (set_auto !tmp_arg)], ""
      ; "--conf"               , Arg.String merge_file, ""
      ; "--writeconf"          , Arg.String (fun fn -> BatFile.with_file_out fn GobConfig.print), ""
      ; "--version"            , Arg.Unit print_version, ""
      ; "--print_options"      , Arg.Unit (fun _ -> printCategory BatPervasives.stdout Std), ""
      ; "--print_all_options"  , Arg.Unit (fun _ -> printAllCategories BatPervasives.stdout), ""
      ]
  in
  (*let speclist = [
                 ("-o", Arg.Set_string outFile, "<file>  Prints the output to file.");
                 ("-v", Arg.Set GU.verbose, " Prints some status information.");
                 ("-I", Arg.String add_include,  " Add include directory.");
                 ("-IK", Arg.String add_include_kernel,  " Add kernel include directory.");
                 ("--version", Arg.Unit print_version, "Prints version information.");
                 ("--filter", Arg.Set_string GU.result_filter, "regexp filtering output file.");
                 ("--includes", Arg.Set_string include_dir, " Uses custom include files.");
                 ("--libc", Arg.Set use_libc, " Merge with a custom implementation of standard libs.");
                 ("--justcil", Arg.Set justCil, " Just print the transformed CIL output.");
                 ("--dopartial", Arg.Set dopartial, " Apply CIL's constant folding and partial evaluation.");
                 ("--cfg", Arg.Set GU.cfg_print, " prints the cfg into cfg.dot.");
                 ("--debug", Arg.Set GU.debug, " Debug mode: for testing the analyzer itself.");
                 ("--warnings", Arg.Set M.warnings, " Print soundness warnings.");
                 ("--trace", Arg.String set_trace, "<sys>  subsystem to show debug printfs for, such as con, sol.");
                 ("--tracevars", add_string M.tracevars, "<id> identifier name of interest for tracing.");
                 ("--tracelocs", add_int M.tracelocs, "<id> line number of interest for tracing.");
                 ("--stats", Arg.Set Cilutil.printStats, " Outputs timing information.");
                 ("--eclipse", Arg.Set GU.eclipse, " Flag for Goblin's Eclipse Plugin.");
                 ("--gccwarn", Arg.Set GU.gccwarn, " Output warnings in GCC format.");
                 ("--localclass", Arg.Set GU.local_class, " Analyzes classes defined in main Class.");
                 ("--allfuns", Arg.Set GU.allfuns, " Analyzes all the functions (not just beginning from main).");
                 ("--noverify", Arg.Clear GU.verify, " Skip the verification phase.");
                 ("--class", Arg.Set_string GU.mainclass, " Analyzes all the member functions of the class (CXX.json file required).");
                 ("--nonstatic", Arg.Set GU.nonstatic, " Analyzes all non-static functions.");
                 ("--mainfun", add_string GU.mainfuns, " Sets the name of the main functions.");
                 ("--exitfun", add_string GU.exitfuns, " Sets the name of the cleanup functions.");
                 ("--otherfun", add_string GU.otherfuns, " Sets the name of other functions.");
                 ("--allglobs", Arg.Set GU.allglobs, " Prints access information about all globals, not just races.");
                 ("--check", add_string Mutex.vips, "<variable/type name>  Check whether there is a race involving this variable.");
                 ("--earlyglobs", Arg.Set GU.earlyglobs, " Side-effecting of globals right after initialization.");
                 ("--write-races", Arg.Set Mutex.no_read, " Ignores read accesses altogether in reporting races.");
                 ("--failing-locks", Arg.Set LibraryFunctions.failing_locks, " Takes the possible failing of locking operations into account.");
                 ("--field-insensitive", Arg.Set Mutex.field_insensitive, " Turns off field-sensitivity.");
                 ("--region-offsets", Arg.Set GU.region_offsets, " Considers offsets for region accesses.");
                 ("--unmerged-fields", Arg.Set Mutex.unmerged_fields, " Does not merge accesses to possibly same fields, unsound.");
                 ("--die-on-collapse", Arg.Set GU.die_on_collapse, " Raise an exception as soon as an array collapses.");
                 ("--keepcpp", Arg.Set keep_cpp, " Keep the intermediate output of running the C preprocessor.");
                 ("--merge-conflicts", Arg.Clear Mergecil.ignore_merge_conflicts, " Abort on merging conflicts.");
                 ("--cppflags", Arg.Set_string cppflags, "<flags>  Pre-processing parameters.");
                 ("--kernel", Arg.Set GU.kernel, "For analyzing Linux Device Drivers.");
                 ("--showtemps", Arg.Set CF.showtemps, " Shows CIL's temporary variables when printing the state.");
                 ("--uncalled", Arg.Set GU.print_uncalled, " Display uncalled functions.");
                 ("--result", Arg.String setstyle, "<style>  Result style: none, glob, indented, compact, pretty or html.");
                 ("--analysis", Arg.String setanalysis, "<name>  Deprecated: Picks the analysis: mcp.");
                 ("--phase", Arg.String phase, "<nr>  Selects a phase. (<nr> >= 0) ");
                 ("--with", Arg.Symbol (featurelist, set_feature true), " Enables features in current phase.");
                 ("--no", Arg.Symbol (featurelist, set_feature false), " Disables features in current phase.");
                 ("--context", Arg.String (set_context true), "<name>  Enables context sensitivity on a feature.");
                 ("--no-context", Arg.String (set_context false), "<name>  Disables context sensitivity on a feature.");
                 ("--propset", Arg.Tuple [Arg.Set_string tmp_arg; Arg.String (set_prop true)], "<prop> <name> Enables a propery, e.g., --propset int_domain interval.");
                 ("--propdel", Arg.Tuple [Arg.Set_string tmp_arg; Arg.String (set_prop false)], "<prop> <name> Disables a propery, e.g., --propdel int_domain interval.");
                 ("--type-inv", Arg.Bool ((:=) GU.use_type_invariants), "<bool>  Should we use type invariants?");
                 ("--list-type", Arg.Bool ((:=) GU.use_list_type), "<bool>  Should we use list types?");
                 ("--solver", Arg.Symbol (["effectWCon"; "effectWNCon"; "solverConSideRR"; "solverConSideWNRR"; "interactive"; "new"; "TD";"fwtn";"cmp";"s1";"s2";"s3";"n1";"n2";"n3";"hbox";"widen"], setsolver), " Picks the solver.");
                 ("--unique", add_string GU.singles, "<type name>  For types that have only one value.");
                 ("--dump", Arg.String setdump, "<path>  Dumps the results to the given path");
                 ("--cilout", Arg.String setcil, "<path>  Where to dump cil output");
		 ("--oil", Arg.String oil, "<file>  Oil file for the analysed program");
		 ("--tramp", Arg.String tramp, "<file>  Resource-ID-headers for the analysed program");
		 ("--oseknames", Arg.String osek_names, "<file>  OSEK API function (re)names for the analysed program");
		 ("--osekisrprefix", Arg.String osekisrprefix, "Prefix added by the ISR macro");
		 ("--osektaskprefix", Arg.String osektaskprefix, "Prefix added by the TASK macro");
		 ("--osekisrsuffix", Arg.String osekisrsuffix, "Suffix added by the ISR macro");
		 ("--osektasksuffix", Arg.String osektasksuffix, "Suffix added by the TASK macro");
		 ("--osekcheck", Arg.Set OilUtil.check, "Check if (assumed) OSEK conventions are fulfilled");
                 ("--intrpts", Arg.Set GU.intrpts, "Enable constraints for interrupts.");
                 ("--timeout", Arg.Set_float GU.anayzer_timeout, " Maximal time for analysis. (0 -- no timeout)");
                 ("--solver-progress", Arg.Bool ((:=) GU.solver_progress), " <bool> Used for debugging. Prints out a symbol on solving a rhs.");
                 ("--sharirpnueli", Arg.Set GU.sharir_pnueli, " Solve using the Sharir-Pnueli algorithm.");
                 ("--forward", Arg.Set GU.forward, " Use implicit forward propagation instead of the demand driven approatch.");
                 ("--full-context", Arg.Set GU.full_context, " Do not side-effect function entries.");
                 ("--addr-context", Arg.Set GU.addr_contexts, " Ignore non-address values in function contexts.");
                 ("--no-int-context", Arg.Set GU.no_int_contexts, " Ignore integer values in function contexts.");
                 ("--debug-sockets", Arg.Tuple [Arg.Set_int GU.command_port;Arg.Int GU.open_sockets], "<port> <port> Eclipse debuger plugin support.");
                 ("--new_fwk", Arg.Set GU.new_fwk, " Use the new framework.") ;
                 ("--print_dead_code", Arg.Set GU.print_dead_code, " Print information about dead code")
    ] in*)
  let jsonRegex = Str.regexp ".+\\.json$" in
  let recordFile fname = 
    if Str.string_match jsonRegex fname 0
    then GU.jsonFiles := fname :: !GU.jsonFiles 
    else fileNames := fname :: !fileNames
  in
  Stats.reset Stats.SoftwareTimer;  
  CF.init();
  Arg.parse speclist recordFile usage_str;
  
  
  if (get_bool "allfuns") || (get_bool "nonstatic") || !GU.oil then GU.multi_threaded := true;
  if (get_bool "dbg.debug") then M.warnings := true;
  if !GU.verbose then begin
    Printexc.record_backtrace true;
    Errormsg.debugFlag := true;
    Errormsg.verboseFlag := true;
  end;
  (* GU.regions := true; *)
  let _ = match !GU.dump_path with
    | Some path -> begin
        M	.warn_out := open_out (Filename.concat path "warnings.out");
        outFile := "" (*Filename.concat path "analysis.out";*)
        (* --dump overwrites the -o flag*)
      end
    | _ -> ()
  in
  (* The include files, libc stuff  *)
  let warn_includes () = print_endline "Warning, cannot find goblint's custom include files." in
  let includes = ref (if Sys.file_exists(!include_dir) then "-I" ^ !include_dir else (warn_includes () ; "")) in
  let _ = includes := !includes ^ " " ^ !other_includes in
  let libc = Filename.concat !include_dir "lib.c" in 
  fileNames := List.rev !fileNames;
  if !use_libc then fileNames := libc :: !fileNames;
  if !GU.kernel then begin
    let preconf = Filename.concat !include_dir "linux/goblint_preconf.h" in 
    let autoconf = Filename.concat kernel_dir "generated/autoconf.h" in 
    cppflags := "-D__KERNEL__ -U__i386__ -include " ^ preconf ^ " -include " ^ autoconf ^ " " ^ !cppflags;
    includes := !includes ^ " -I" ^ kernel_dir ^ " -I" ^ asm_dir ^ " -I" ^ asm_dir ^ "/asm/mach-default"
  end;
  if !GU.verbose then print_endline ("JSON file: " ^ GU.conf_file);
  (* The temp directory for preprocessing the input files *)
  let dirName = GU.create_dir "goblint_temp" in
  (* preprocess all the files *)
  let preproFile fname =
    (* The actual filename of the preprocessed sourcefile *)
    let nname =  Filename.concat dirName (Filename.basename fname) in 
    (* Preprocess using gcc -E *)
    let command = "gcc --undef __BLOCKS__ -E " ^ !cppflags ^ " " ^ !includes ^ " " ^ fname ^ " -o " ^ nname in
      if !GU.verbose then print_endline command;
      let status = try Unix.system command with 
          | Unix.Unix_error (e, f, a) -> 
              Printf.eprintf "%s at syscall %s with argument \"%s\".\n" (Unix.error_message e) f a; 
              if !keep_cpp then () else ignore (GU.rm_rf dirName); exit 2
      in
        match status with
          | Unix.WEXITED 0 -> nname
          | _ -> 
              prerr_endline "Goblint: Preprocessing failed."; 
              if !keep_cpp then () else ignore (GU.rm_rf dirName); exit 2
  in
  let cpp_file_names = 
    if !GU.verbose then print_endline "Preprocessing files.";
    List.rev_map preproFile !fileNames in
  (* and get their AST *)
  let files_AST = 
    if !GU.verbose then print_endline "Parsing files.";
    List.rev_map CF.getAST cpp_file_names in
  let _ = if !keep_cpp then () else ignore (GU.rm_rf dirName) in
  (* direct the output to file if requested  *)
  let _ = if not (!outFile = "") then GU.out :=  open_out !outFile in
  let _ = Errormsg.logChannel := M.get_out "cil" !cilout in
  (* we use CIL to merge all inputs to ONE file *)
  let merged_AST = 
    match files_AST with
      | [one] -> CF.callConstructors one
      | [] -> 
          prerr_endline "No arguments for Goblint?"; 
          prerr_endline usage_str; 	  
          prerr_endline "Try `goblint --help' for more information."; 
          exit 2
      | xs -> CF.callConstructors (CF.getMergedAST xs) 
  in
    (* using CIL's partial evaluation and constant folding! *)
    if !dopartial then CF.partial merged_AST;
    CF.rmTemps merged_AST;
    (* creat the Control Flow Graph from CIL's AST *)
    CF.createCFG merged_AST;
    CF.ugglyImperativeHack := merged_AST;
    (* we let the "--eclipse" flag override result style: *)
    if !GU.eclipse then GU.result_style := GU.Compact;
    if !justCil then 
      (* if we only want to print the output created by CIL: *)
      CF.print merged_AST
    else begin
      (* we first find the functions to analyze: *)
      if !GU.oil then Osek.Spec.parse_oil ();
      if !GU.verbose then print_endline "And now...  the Goblin!";
      let (stf,exf,otf as funs) = CF.getFuns merged_AST in
        if stf@exf@otf = [] then failwith "No suitable function to start from.";
        if !GU.verbose then ignore (Pretty.printf "Startfuns: %a\nExitfuns: %a\nOtherfuns: %a\n"
                                                   L.pretty stf L.pretty exf L.pretty otf);
        (* and here we run the analysis! *)
        if !GU.result_style = GU.Html then Report.prepare_html_report ();
        if (get_bool "exp.new_fwk") then analyze := Constraints.analyze ;
        Stats.time "analysis" (!analyze merged_AST) funs;
        Report.do_stats !fileNames
    end
*)
=======
>>>>>>> 0c677af9
let _ = 
  main ()<|MERGE_RESOLUTION|>--- conflicted
+++ resolved
@@ -259,310 +259,5 @@
     Report.do_stats !cFileNames
   with BailFromMain -> () 
   
-<<<<<<< HEAD
-  
-  (*
-let main () =
-  let usage_str = "Usage: goblint [options] source-files" in
-  let fileNames : string list ref = ref [] in
-  (* default settings for the command line arguments: *)
-  let myname = Filename.dirname Sys.executable_name in
-  let include_dir = 
-    let incl = Filename.concat myname "includes" in 
-    if Sys.file_exists incl then ref incl else 
-      let incl = "/usr/share/goblint/includes" in
-      if Sys.file_exists incl then ref incl else 
-        ref "/usr/local/share/goblint/includes" in
-(*  let kernel_root = "/lib/modules/`uname -r`/build" in*)
-  let kernel_root = Filename.concat myname "../bench/linux-headers" in
-  let kernel_dir = kernel_root ^ "/include" in
-  let asm_dir = kernel_root ^ "/arch/x86/include" in
-  let other_includes = ref "" in
-  let add_include x = other_includes := "-I " ^ x ^ " " ^ !other_includes in
-  let add_include_file x = other_includes := "-include " ^ x ^ " " ^ !other_includes in
-  let add_include_kernel x = other_includes := "-I " ^ Filename.concat kernel_root x ^ " " ^ !other_includes in
-  let add_string l = let f str = l := str :: !l in Arg.String f in
-  let add_int    l = let f str = l := str :: !l in Arg.Int f in
-  let use_libc = ref false in
-  let justCil = ref false in
-  let dopartial = ref false in
-  let keep_cpp = ref false in
-  let cppflags = ref "" in
-  let outFile = ref "" in 
-  let cilout = ref stderr in
-  (* Function for setting the style: *)
-  let setstyle = function
-      | "none" -> GU.result_style := GU.NoOutput
-      | "indented" -> GU.result_style := GU.Indented
-      | "compact" -> GU.result_style := GU.Compact
-      | "pretty" -> GU.result_style := GU.Pretty
-      | "html" -> GU.result_style := GU.Html
-      | "newhtml" -> GU.result_style := GU.NewHtml
-      | "glob" -> GU.dump_global_inv := true
-      | _ -> raise (Arg.Bad "invalid result style") 
-  in
-  let phase x = 
-    let rec appendTimes x y = function 
-      | n when n < 0 -> x
-      | 0 -> x
-      | n -> appendTimes (x@y) y (n-1)
-    in
-    let n = int_of_string x in
-    let cfs = Json.array !(Json.field GU.conf "analyses") in
-    GU.phase := n;
-    cfs := appendTimes !cfs [ref (Json.Build.array [])] (n-(List.length !cfs)+1)       
-  in
-  let setdump path = GU.dump_path := Some (GU.create_dir path) in
-  let setcil path = cilout := open_out path in
-  let analyzer str = (*legacy: use .json, --with and --no instead *)
-      match str with
-	| "containment" -> Contain.Analysis.analyze
- 	| _ -> MCP.Analysis.analyze   
-  in
-  let analyze = ref (analyzer (JB.string !(JB.field GU.conf "analysis"))) in
-  let oil file = (*GU.allfuns := true;*) GU.oil := true; GU.mainfuns := []; GU.conf_osek (); OilUtil.oilFile := file in
-  let tramp file = OilUtil.resourceheaders := file; add_include_file file in
-  let osek_names file = OilUtil.osek_renames := file in
-  let osekisrprefix prefix = GU.isrprefix := prefix in
-  let osektaskprefix prefix = GU.taskprefix := prefix in
-  let osekisrsuffix suffix = GU.isrsuffix := suffix in
-  let osektasksuffix suffix = GU.tasksuffix := suffix in
-  let setanalysis str = 
-    begin match str with
-            | "containment" -> GU.conf_containment ()
-            | "uninit" -> GU.conf_uninit ()
-            | "malloc_null" -> GU.conf_malloc ()
-            | "osek" -> GU.conf_osek ()
-            | "base" -> GU.conf_base ()
-            | "mutex" -> ()
-            | _ -> raise (Arg.Bad ("Don't know what to do for '--analysis "^str^"'"))
-    end;
-    analyze := analyzer str 
-  in
-  let tmp_arg = ref "" in
-  let set_prop b x = GU.modify_prop !tmp_arg x b in
-  let set_feature b x =
-    match x with
-      | x when List.exists (fun y -> y.MCP.featurename = x) !MCP.analysesList
-          -> GU.modify_ana x b
-      | _ -> raise (Arg.Bad ("no such feature: "^x))
-  in
-  let set_context b x =
-    match x with
-      | x when List.exists (fun y -> y.MCP.featurename = x) !MCP.analysesList
-          -> GU.modify_context x b
-      | _ -> raise (Arg.Bad ("no such feature: "^x))
-  in
-  let setsolver str = 
-    GU.solver := str
-  in
-  let set_trace sys = 
-    if M.tracing then M.addsystem sys
-    else (prerr_endline "Goblin has been compiled without tracing, run ./scripts/trace_on.sh to recompile."; exit 2)
-  in
-  let featurelist = List.map (fun x -> x.MCP.featurename) !MCP.analysesList in
-  let speclist = 
-    let tmp_arg = ref "" in
-      [ "-o"                   , Arg.String (set_string "outfile"), ""
-      ; "-v"                   , Arg.Unit (fun () -> set_bool "dbg.verbose" true), ""
-      ; "-I"                   , Arg.String (set_string "includes[+]"), ""
-      ; "-IK"                  , Arg.String (set_string "kernel_includes[+]"), ""
-      ; "--set"                , Arg.Tuple [Arg.Set_string tmp_arg; Arg.String (set_auto !tmp_arg)], ""
-      ; "--conf"               , Arg.String merge_file, ""
-      ; "--writeconf"          , Arg.String (fun fn -> BatFile.with_file_out fn GobConfig.print), ""
-      ; "--version"            , Arg.Unit print_version, ""
-      ; "--print_options"      , Arg.Unit (fun _ -> printCategory BatPervasives.stdout Std), ""
-      ; "--print_all_options"  , Arg.Unit (fun _ -> printAllCategories BatPervasives.stdout), ""
-      ]
-  in
-  (*let speclist = [
-                 ("-o", Arg.Set_string outFile, "<file>  Prints the output to file.");
-                 ("-v", Arg.Set GU.verbose, " Prints some status information.");
-                 ("-I", Arg.String add_include,  " Add include directory.");
-                 ("-IK", Arg.String add_include_kernel,  " Add kernel include directory.");
-                 ("--version", Arg.Unit print_version, "Prints version information.");
-                 ("--filter", Arg.Set_string GU.result_filter, "regexp filtering output file.");
-                 ("--includes", Arg.Set_string include_dir, " Uses custom include files.");
-                 ("--libc", Arg.Set use_libc, " Merge with a custom implementation of standard libs.");
-                 ("--justcil", Arg.Set justCil, " Just print the transformed CIL output.");
-                 ("--dopartial", Arg.Set dopartial, " Apply CIL's constant folding and partial evaluation.");
-                 ("--cfg", Arg.Set GU.cfg_print, " prints the cfg into cfg.dot.");
-                 ("--debug", Arg.Set GU.debug, " Debug mode: for testing the analyzer itself.");
-                 ("--warnings", Arg.Set M.warnings, " Print soundness warnings.");
-                 ("--trace", Arg.String set_trace, "<sys>  subsystem to show debug printfs for, such as con, sol.");
-                 ("--tracevars", add_string M.tracevars, "<id> identifier name of interest for tracing.");
-                 ("--tracelocs", add_int M.tracelocs, "<id> line number of interest for tracing.");
-                 ("--stats", Arg.Set Cilutil.printStats, " Outputs timing information.");
-                 ("--eclipse", Arg.Set GU.eclipse, " Flag for Goblin's Eclipse Plugin.");
-                 ("--gccwarn", Arg.Set GU.gccwarn, " Output warnings in GCC format.");
-                 ("--localclass", Arg.Set GU.local_class, " Analyzes classes defined in main Class.");
-                 ("--allfuns", Arg.Set GU.allfuns, " Analyzes all the functions (not just beginning from main).");
-                 ("--noverify", Arg.Clear GU.verify, " Skip the verification phase.");
-                 ("--class", Arg.Set_string GU.mainclass, " Analyzes all the member functions of the class (CXX.json file required).");
-                 ("--nonstatic", Arg.Set GU.nonstatic, " Analyzes all non-static functions.");
-                 ("--mainfun", add_string GU.mainfuns, " Sets the name of the main functions.");
-                 ("--exitfun", add_string GU.exitfuns, " Sets the name of the cleanup functions.");
-                 ("--otherfun", add_string GU.otherfuns, " Sets the name of other functions.");
-                 ("--allglobs", Arg.Set GU.allglobs, " Prints access information about all globals, not just races.");
-                 ("--check", add_string Mutex.vips, "<variable/type name>  Check whether there is a race involving this variable.");
-                 ("--earlyglobs", Arg.Set GU.earlyglobs, " Side-effecting of globals right after initialization.");
-                 ("--write-races", Arg.Set Mutex.no_read, " Ignores read accesses altogether in reporting races.");
-                 ("--failing-locks", Arg.Set LibraryFunctions.failing_locks, " Takes the possible failing of locking operations into account.");
-                 ("--field-insensitive", Arg.Set Mutex.field_insensitive, " Turns off field-sensitivity.");
-                 ("--region-offsets", Arg.Set GU.region_offsets, " Considers offsets for region accesses.");
-                 ("--unmerged-fields", Arg.Set Mutex.unmerged_fields, " Does not merge accesses to possibly same fields, unsound.");
-                 ("--die-on-collapse", Arg.Set GU.die_on_collapse, " Raise an exception as soon as an array collapses.");
-                 ("--keepcpp", Arg.Set keep_cpp, " Keep the intermediate output of running the C preprocessor.");
-                 ("--merge-conflicts", Arg.Clear Mergecil.ignore_merge_conflicts, " Abort on merging conflicts.");
-                 ("--cppflags", Arg.Set_string cppflags, "<flags>  Pre-processing parameters.");
-                 ("--kernel", Arg.Set GU.kernel, "For analyzing Linux Device Drivers.");
-                 ("--showtemps", Arg.Set CF.showtemps, " Shows CIL's temporary variables when printing the state.");
-                 ("--uncalled", Arg.Set GU.print_uncalled, " Display uncalled functions.");
-                 ("--result", Arg.String setstyle, "<style>  Result style: none, glob, indented, compact, pretty or html.");
-                 ("--analysis", Arg.String setanalysis, "<name>  Deprecated: Picks the analysis: mcp.");
-                 ("--phase", Arg.String phase, "<nr>  Selects a phase. (<nr> >= 0) ");
-                 ("--with", Arg.Symbol (featurelist, set_feature true), " Enables features in current phase.");
-                 ("--no", Arg.Symbol (featurelist, set_feature false), " Disables features in current phase.");
-                 ("--context", Arg.String (set_context true), "<name>  Enables context sensitivity on a feature.");
-                 ("--no-context", Arg.String (set_context false), "<name>  Disables context sensitivity on a feature.");
-                 ("--propset", Arg.Tuple [Arg.Set_string tmp_arg; Arg.String (set_prop true)], "<prop> <name> Enables a propery, e.g., --propset int_domain interval.");
-                 ("--propdel", Arg.Tuple [Arg.Set_string tmp_arg; Arg.String (set_prop false)], "<prop> <name> Disables a propery, e.g., --propdel int_domain interval.");
-                 ("--type-inv", Arg.Bool ((:=) GU.use_type_invariants), "<bool>  Should we use type invariants?");
-                 ("--list-type", Arg.Bool ((:=) GU.use_list_type), "<bool>  Should we use list types?");
-                 ("--solver", Arg.Symbol (["effectWCon"; "effectWNCon"; "solverConSideRR"; "solverConSideWNRR"; "interactive"; "new"; "TD";"fwtn";"cmp";"s1";"s2";"s3";"n1";"n2";"n3";"hbox";"widen"], setsolver), " Picks the solver.");
-                 ("--unique", add_string GU.singles, "<type name>  For types that have only one value.");
-                 ("--dump", Arg.String setdump, "<path>  Dumps the results to the given path");
-                 ("--cilout", Arg.String setcil, "<path>  Where to dump cil output");
-		 ("--oil", Arg.String oil, "<file>  Oil file for the analysed program");
-		 ("--tramp", Arg.String tramp, "<file>  Resource-ID-headers for the analysed program");
-		 ("--oseknames", Arg.String osek_names, "<file>  OSEK API function (re)names for the analysed program");
-		 ("--osekisrprefix", Arg.String osekisrprefix, "Prefix added by the ISR macro");
-		 ("--osektaskprefix", Arg.String osektaskprefix, "Prefix added by the TASK macro");
-		 ("--osekisrsuffix", Arg.String osekisrsuffix, "Suffix added by the ISR macro");
-		 ("--osektasksuffix", Arg.String osektasksuffix, "Suffix added by the TASK macro");
-		 ("--osekcheck", Arg.Set OilUtil.check, "Check if (assumed) OSEK conventions are fulfilled");
-                 ("--intrpts", Arg.Set GU.intrpts, "Enable constraints for interrupts.");
-                 ("--timeout", Arg.Set_float GU.anayzer_timeout, " Maximal time for analysis. (0 -- no timeout)");
-                 ("--solver-progress", Arg.Bool ((:=) GU.solver_progress), " <bool> Used for debugging. Prints out a symbol on solving a rhs.");
-                 ("--sharirpnueli", Arg.Set GU.sharir_pnueli, " Solve using the Sharir-Pnueli algorithm.");
-                 ("--forward", Arg.Set GU.forward, " Use implicit forward propagation instead of the demand driven approatch.");
-                 ("--full-context", Arg.Set GU.full_context, " Do not side-effect function entries.");
-                 ("--addr-context", Arg.Set GU.addr_contexts, " Ignore non-address values in function contexts.");
-                 ("--no-int-context", Arg.Set GU.no_int_contexts, " Ignore integer values in function contexts.");
-                 ("--debug-sockets", Arg.Tuple [Arg.Set_int GU.command_port;Arg.Int GU.open_sockets], "<port> <port> Eclipse debuger plugin support.");
-                 ("--new_fwk", Arg.Set GU.new_fwk, " Use the new framework.") ;
-                 ("--print_dead_code", Arg.Set GU.print_dead_code, " Print information about dead code")
-    ] in*)
-  let jsonRegex = Str.regexp ".+\\.json$" in
-  let recordFile fname = 
-    if Str.string_match jsonRegex fname 0
-    then GU.jsonFiles := fname :: !GU.jsonFiles 
-    else fileNames := fname :: !fileNames
-  in
-  Stats.reset Stats.SoftwareTimer;  
-  CF.init();
-  Arg.parse speclist recordFile usage_str;
-  
-  
-  if (get_bool "allfuns") || (get_bool "nonstatic") || !GU.oil then GU.multi_threaded := true;
-  if (get_bool "dbg.debug") then M.warnings := true;
-  if !GU.verbose then begin
-    Printexc.record_backtrace true;
-    Errormsg.debugFlag := true;
-    Errormsg.verboseFlag := true;
-  end;
-  (* GU.regions := true; *)
-  let _ = match !GU.dump_path with
-    | Some path -> begin
-        M	.warn_out := open_out (Filename.concat path "warnings.out");
-        outFile := "" (*Filename.concat path "analysis.out";*)
-        (* --dump overwrites the -o flag*)
-      end
-    | _ -> ()
-  in
-  (* The include files, libc stuff  *)
-  let warn_includes () = print_endline "Warning, cannot find goblint's custom include files." in
-  let includes = ref (if Sys.file_exists(!include_dir) then "-I" ^ !include_dir else (warn_includes () ; "")) in
-  let _ = includes := !includes ^ " " ^ !other_includes in
-  let libc = Filename.concat !include_dir "lib.c" in 
-  fileNames := List.rev !fileNames;
-  if !use_libc then fileNames := libc :: !fileNames;
-  if !GU.kernel then begin
-    let preconf = Filename.concat !include_dir "linux/goblint_preconf.h" in 
-    let autoconf = Filename.concat kernel_dir "generated/autoconf.h" in 
-    cppflags := "-D__KERNEL__ -U__i386__ -include " ^ preconf ^ " -include " ^ autoconf ^ " " ^ !cppflags;
-    includes := !includes ^ " -I" ^ kernel_dir ^ " -I" ^ asm_dir ^ " -I" ^ asm_dir ^ "/asm/mach-default"
-  end;
-  if !GU.verbose then print_endline ("JSON file: " ^ GU.conf_file);
-  (* The temp directory for preprocessing the input files *)
-  let dirName = GU.create_dir "goblint_temp" in
-  (* preprocess all the files *)
-  let preproFile fname =
-    (* The actual filename of the preprocessed sourcefile *)
-    let nname =  Filename.concat dirName (Filename.basename fname) in 
-    (* Preprocess using gcc -E *)
-    let command = "gcc --undef __BLOCKS__ -E " ^ !cppflags ^ " " ^ !includes ^ " " ^ fname ^ " -o " ^ nname in
-      if !GU.verbose then print_endline command;
-      let status = try Unix.system command with 
-          | Unix.Unix_error (e, f, a) -> 
-              Printf.eprintf "%s at syscall %s with argument \"%s\".\n" (Unix.error_message e) f a; 
-              if !keep_cpp then () else ignore (GU.rm_rf dirName); exit 2
-      in
-        match status with
-          | Unix.WEXITED 0 -> nname
-          | _ -> 
-              prerr_endline "Goblint: Preprocessing failed."; 
-              if !keep_cpp then () else ignore (GU.rm_rf dirName); exit 2
-  in
-  let cpp_file_names = 
-    if !GU.verbose then print_endline "Preprocessing files.";
-    List.rev_map preproFile !fileNames in
-  (* and get their AST *)
-  let files_AST = 
-    if !GU.verbose then print_endline "Parsing files.";
-    List.rev_map CF.getAST cpp_file_names in
-  let _ = if !keep_cpp then () else ignore (GU.rm_rf dirName) in
-  (* direct the output to file if requested  *)
-  let _ = if not (!outFile = "") then GU.out :=  open_out !outFile in
-  let _ = Errormsg.logChannel := M.get_out "cil" !cilout in
-  (* we use CIL to merge all inputs to ONE file *)
-  let merged_AST = 
-    match files_AST with
-      | [one] -> CF.callConstructors one
-      | [] -> 
-          prerr_endline "No arguments for Goblint?"; 
-          prerr_endline usage_str; 	  
-          prerr_endline "Try `goblint --help' for more information."; 
-          exit 2
-      | xs -> CF.callConstructors (CF.getMergedAST xs) 
-  in
-    (* using CIL's partial evaluation and constant folding! *)
-    if !dopartial then CF.partial merged_AST;
-    CF.rmTemps merged_AST;
-    (* creat the Control Flow Graph from CIL's AST *)
-    CF.createCFG merged_AST;
-    CF.ugglyImperativeHack := merged_AST;
-    (* we let the "--eclipse" flag override result style: *)
-    if !GU.eclipse then GU.result_style := GU.Compact;
-    if !justCil then 
-      (* if we only want to print the output created by CIL: *)
-      CF.print merged_AST
-    else begin
-      (* we first find the functions to analyze: *)
-      if !GU.oil then Osek.Spec.parse_oil ();
-      if !GU.verbose then print_endline "And now...  the Goblin!";
-      let (stf,exf,otf as funs) = CF.getFuns merged_AST in
-        if stf@exf@otf = [] then failwith "No suitable function to start from.";
-        if !GU.verbose then ignore (Pretty.printf "Startfuns: %a\nExitfuns: %a\nOtherfuns: %a\n"
-                                                   L.pretty stf L.pretty exf L.pretty otf);
-        (* and here we run the analysis! *)
-        if !GU.result_style = GU.Html then Report.prepare_html_report ();
-        if (get_bool "exp.new_fwk") then analyze := Constraints.analyze ;
-        Stats.time "analysis" (!analyze merged_AST) funs;
-        Report.do_stats !fileNames
-    end
-*)
-=======
->>>>>>> 0c677af9
 let _ = 
   main ()